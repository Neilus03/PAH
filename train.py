--- conflicted
+++ resolved
@@ -1,10 +1,6 @@
 import os
-<<<<<<< HEAD
 from time import sleep
-=======
 import wandb
-
->>>>>>> d985aa8c
 
 all_datasets = ["Split-CIFAR100"]
 freeze = ["False", "True"]
